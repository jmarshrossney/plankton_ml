.env
**/.ipynb_checkpoints/
**/__pycache__/
vectors/
*.ipynb
<<<<<<< HEAD
*.egg-info/
=======
*.egg-info/
venv/
>>>>>>> a21719cb
<|MERGE_RESOLUTION|>--- conflicted
+++ resolved
@@ -3,9 +3,5 @@
 **/__pycache__/
 vectors/
 *.ipynb
-<<<<<<< HEAD
 *.egg-info/
-=======
-*.egg-info/
-venv/
->>>>>>> a21719cb
+venv/